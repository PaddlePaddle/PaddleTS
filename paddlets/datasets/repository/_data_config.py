# !/usr/bin/env python3
# -*- coding:utf-8 -*-
"""
Public data sets for time series.
"""

from collections import namedtuple

DatasetConfig = namedtuple('DatasetConfig',
                           ["name", "type", "path", "load_param"])

# 1> ETT data with 1 hour frequency, https://github.com/zhouhaoyi/ETDataset
ETTh1Dataset = DatasetConfig(
    name="ETTh1",
    type="forecasting",
    path="https://bj.bcebos.com/paddlets/ETTh1.csv",
    load_param={
        "target_cols": "OT",
        "time_col": "date",
        "observed_cov_cols": ["HUFL", "HULL", "MUFL", "MULL", "LUFL", "LULL"],
        "freq": "1h",
        "dtype": "float32"
    })

# 2> ETT data with 1 hour frequency, https://github.com/zhouhaoyi/ETDataset
ETTh2Dataset = DatasetConfig(
    name="ETTh2",
    type="forecasting",
    path="https://bj.bcebos.com/paddlets/ETTh2.csv",
    load_param={
        "target_cols": "OT",
        "time_col": "date",
        "observed_cov_cols": ["HUFL", "HULL", "MUFL", "MULL", "LUFL", "LULL"],
        "freq": "1h",
        "dtype": "float32"
    })

# 3> ETT data with 15 minutes frequency, https://github.com/zhouhaoyi/ETDataset
ETTm1Dataset = DatasetConfig(
    name="ETTm1",
    type="forecasting",
    path="https://bj.bcebos.com/paddlets/ETTm1.csv",
    load_param={
        "target_cols": "OT",
        "time_col": "date",
        "observed_cov_cols": ["HUFL", "HULL", "MUFL", "MULL", "LUFL", "LULL"],
        "freq": "15T",
        "dtype": "float32"
    })

# 4> ETT data with 15 minutes frequency, https://github.com/zhouhaoyi/ETDataset
ETTm2Dataset = DatasetConfig(
    name="ETTm2",
    type="forecasting",
    path="https://bj.bcebos.com/paddlets/ETTm2.csv",
    load_param={
        "target_cols": "OT",
        "time_col": "date",
        "observed_cov_cols": ["HUFL", "HULL", "MUFL", "MULL", "LUFL", "LULL"],
        "freq": "15T",
        "dtype": "float32"
    })

# 5> Fixed ECL data, https://archive.ics.uci.edu/ml/datasets/ElectricityLoadDiagrams20112014
ECLDataset = DatasetConfig(
    name="ECL",
    type="forecasting",
    path="https://bj.bcebos.com/paddlets/ECL.csv",
    load_param={
        "target_cols": "MT_320",
        "time_col": "date",
        "observed_cov_cols": ["MT_{:0>3}".format(x) for x in range(320)],
        "freq": "1h",
        "dtype": "float32"
    })

# 6> Fixed weather data, https://www.ncei.noaa.gov/data/local-climatological-data/
WTHDataset = DatasetConfig(
    name = "WTH",
    type = "forecasting",
    path = "https://bj.bcebos.com/paddlets/WTH.csv",
    load_param = {
        "target_cols": "WetBulbCelsius",
        "time_col": "date",
        "observed_cov_cols": ["Visibility", "DryBulbFarenheit", "DryBulbCelsius", "WetBulbFarenheit", \
                              "DewPointFarenheit", "DewPointCelsius", "RelativeHumidity", "WindSpeed", \
                              "WindDirection", "StationPressure", "Altimeter"],
        "freq": "1h",
        "dtype": "float32"
    }
)

UNIWTHDataset = DatasetConfig(
    name="UNI_WTH",
    type="forecasting",
    path="https://bj.bcebos.com/paddlets/UNI_WTH.csv",
    load_param={
        "target_cols": "WetBulbCelsius",
        "time_col": "date",
        "freq": "1h",
        "dtype": "float32"
    })

# 7> Traffic data, https://pems.dot.ca.gov/
TrafficDataset = DatasetConfig(
    name="Traffic",
    type="forecasting",
    path="https://bj.bcebos.com/paddlets/traffic.csv",
    load_param={
        "target_cols": "OT",
        "time_col": "date",
        "observed_cov_cols": ["{}".format(x) for x in range(861)],
        "freq": "1h",
        "dtype": "float32"
    })

# 8> ILIness data, https://gis.cdc.gov/grasp/fluview/fluportaldashboard.html
ILIDataset = DatasetConfig(
    name = "ILI",
    type = "forecasting",
    path = "https://bj.bcebos.com/paddlets/national_illness.csv",
    load_param = {
        "target_cols": "OT",
        "time_col": "date",
        "observed_cov_cols": ['% WEIGHTED ILI', '%UNWEIGHTED ILI', \
                              'AGE 0-4', 'AGE 5-24', 'ILITOTAL', 'NUM. OF PROVIDERS'],
        "freq": "7D",
        "dtype": "float32"
    }
)

# 9> Exchange-rate data, https://github.com/laiguokun/multivariate-time-series-data
ExchangeDataset = DatasetConfig(
    name="Exchange",
    type="forecasting",
    path="https://bj.bcebos.com/paddlets/exchange_rate.csv",
    load_param={
        "target_cols": "OT",
        "time_col": "date",
        "observed_cov_cols": ['0', '1', '2', '3', '4', '5', '6'],
        "freq": "1D",
        "dtype": "float32"
    })

# 10> Weather data, https://www.bgc-jena.mpg.de/wetter/
WeatherDataset = DatasetConfig(
    name = "Weather",
    type = "forecasting",
    path = "https://bj.bcebos.com/paddlets/weather.csv",
    load_param = {
        "target_cols": "OT",
        "time_col": "date",
        "observed_cov_cols": ['p (mbar)','T (degC)', 'Tpot (K)', 'Tdew (degC)','rh (%)',\
                            'VPmax (mbar)', 'VPact (mbar)','VPdef (mbar)','sh (g/kg)','H2OC (mmol/mol)', \
                            'rho (g/m**3)','wv (m/s)','max. wv (m/s)','wd (deg)','rain (mm)','raining (s)', \
                            'SWDR (W/m)', 'PAR (_ol/m/s)', 'max. PAR (_ol/m/s)','Tlog (degC)'],
        "freq": "10T",
        "dtype": "float32"
    }
)

# 11> M4 data, https://github.com/M4Competition/ M4-methods/tree/master/Dataset
M4YearTrainDataset = DatasetConfig(
    name="M4-Yearly-train",
    type="forecasting",
    path="https://bj.bcebos.com/paddlets/m4/Yearly-train-t.csv",
    load_param={"freq": 1,
                "dtype": "float32"})

M4YearTestDataset = DatasetConfig(
    name="M4-Yearly-test",
    type="forecasting",
    path="https://bj.bcebos.com/paddlets/m4/Yearly-test-t.csv",
    load_param={"freq": 1,
                "dtype": "float32"})

M4WeekTrainDataset = DatasetConfig(
    name="M4-Weekly-train",
    type="forecasting",
    path="https://bj.bcebos.com/paddlets/m4/Weekly-train-t.csv",
    load_param={"freq": 1,
                "dtype": "float32"})

M4WeekTestDataset = DatasetConfig(
    name="M4-Weekly-test",
    type="forecasting",
    path="https://bj.bcebos.com/paddlets/m4/Weekly-test-t.csv",
    load_param={"freq": 1,
                "dtype": "float32"})

M4QuarterTrainDataset = DatasetConfig(
    name="M4-Quarterly-train",
    type="forecasting",
    path="https://bj.bcebos.com/paddlets/m4/Quarterly-train-t.csv",
    load_param={"freq": 1,
                "dtype": "float32"})

M4QuarterTestDataset = DatasetConfig(
    name="M4-Quarterly-test",
    type="forecasting",
    path="https://bj.bcebos.com/paddlets/m4/Quarterly-test-t.csv",
    load_param={"freq": 1,
                "dtype": "float32"})

M4MonthTrainDataset = DatasetConfig(
    name="M4-Monthly-train",
    type="forecasting",
    path="https://bj.bcebos.com/paddlets/m4/Monthly-train-t.csv",
    load_param={"freq": 1,
                "dtype": "float32"})

M4MonthTestDataset = DatasetConfig(
    name="M4-Monthly-test",
    type="forecasting",
    path="https://bj.bcebos.com/paddlets/m4/Monthly-test-t.csv",
    load_param={"freq": 1,
                "dtype": "float32"})

M4HourTrainDataset = DatasetConfig(
    name="M4-Hourly-train",
    type="forecasting",
    path="https://bj.bcebos.com/paddlets/m4/Hourly-train-t.csv",
    load_param={"freq": 1,
                "dtype": "float32"})

M4HourTestDataset = DatasetConfig(
    name="M4-Hourly-test",
    type="forecasting",
    path="https://bj.bcebos.com/paddlets/m4/Hourly-test-t.csv",
    load_param={"freq": 1,
                "dtype": "float32"})

M4DaiTrainDataset = DatasetConfig(
    name="M4-Daily-train",
    type="forecasting",
    path="https://bj.bcebos.com/paddlets/m4/Daily-train-t.csv",
    load_param={"freq": 1,
                "dtype": "float32"})

M4DaiTestDataset = DatasetConfig(
    name="M4-Daily-test",
    type="forecasting",
    path="https://bj.bcebos.com/paddlets/m4/Daily-test-t.csv",
    load_param={"freq": 1,
                "dtype": "float32"})

# 6> nab machine temperature data, https://github.com/numenta/NAB/blob/master/data/realKnownCause/machine_temperature_system_failure.csv
NABTEMPDataset = DatasetConfig(
    name="NAB_TEMP",
    type="anomaly",
    path="https://bj.bcebos.com/paddlets/NAB_TEMP.csv",
    load_param={
        "label_col": "label",
        "time_col": "timestamp",
        "feature_cols": ["value"],
        "freq": "5T"
    })

# 7> psm train data, https://cloud.tsinghua.edu.cn/d/9605612594f0423f891e/files/?p=%2FPSM%2Ftrain.csv
PSMTRAINDataset = DatasetConfig(
    name="psm_train",
    type="anomaly",
    path="https://bj.bcebos.com/paddlets/psm_train.csv",
    load_param={
        "time_col": "timestamp",
        "feature_cols": ["feature_" + str(i) for i in range(25)],
        "freq": 1
    })

# 8> psm test data, https://cloud.tsinghua.edu.cn/d/9605612594f0423f891e/files/?p=%2FPSM%2Ftest.csv
PSMTESTDataset = DatasetConfig(
    name="psm_test",
    type="anomaly",
    path="https://bj.bcebos.com/paddlets/psm_test.csv",
    load_param={
        "label_col": "label",
        "time_col": "timestamp",
        "feature_cols": ["feature_" + str(i) for i in range(25)],
        "freq": 1
    })

# 9> BasicMotions_Test.csv
BasicMotionsTestDataset = DatasetConfig(
    name="BasicMotions_Test",
    type="classification",
    path="https://bj.bcebos.com/paddlets/BasicMotions_Test.csv",
    load_param={
        "time_col": "index",
        "group_id": "7",
        "target_cols": ["0", "1", "2", "3", "4", "5"],
        "static_cov_cols": ["label"]
    })

# 10> BasicMotions_Train.csv
BasicMotionsTrainTDataset = DatasetConfig(
    name="BasicMotions_Train",
    type="classification",
    path="https://bj.bcebos.com/paddlets/BasicMotions_Train.csv",
    load_param={
        "time_col": "index",
        "group_id": "7",
        "target_cols": ["0", "1", "2", "3", "4", "5"],
        "static_cov_cols": ["label"]
<<<<<<< HEAD
    }
)

# 11> SDM_test data
SMDTestDataset = DatasetConfig(
    name = "smd_test",
    type = "anomaly",
    path = "https://paddlets.bj.bcebos.com/SMD_test.csv",
    load_param = {
        "label_col": "label",
        "feature_cols": [str(i) for i in range(38)],
        "freq": 1
    }
)

# 12> SMAP_train 
SMAPTrainDataset = DatasetConfig(
    name = "smap_train",
    type = "anomaly",
    path = "https://paddlets.bj.bcebos.com/SMAP_train.csv",
    load_param = {
        "feature_cols": [str(i) for i in range(25)],
        "freq": 1
    }
)

# 12> SMAP_test
SMAPTestDataset = DatasetConfig(
    name = "smap_test",
    type = "anomaly",
    path = "https://paddlets.bj.bcebos.com/SMAP_test.csv",
    load_param = {
        "label_col": "label",
        "feature_cols": [str(i) for i in range(25)],
        "freq": 1
    }
)

# 13> MSL_train
MSLTrainDataset = DatasetConfig(
    name = "msl_train",
    type = "anomaly",
    path = "https://paddlets.bj.bcebos.com/MSL_train.csv",
    load_param = {
        "feature_cols": [str(i) for i in range(55)],
        "freq": 1
    }
)

# 13> MSL_test
MSLTestDataset = DatasetConfig(
    name = "msl_test",
    type = "anomaly",
    path = "https://paddlets.bj.bcebos.com/MSL_test.csv",
    load_param = {
        "label_col": "label",
        "feature_cols": [str(i) for i in range(55)],
        "freq": 1
    }
)

# 14> SwaT train
SWATTrainDataset = DatasetConfig(
    name = "swat_train",
    type = "anomaly",
    path = "https://paddlets.bj.bcebos.com/swat_train.csv",
    load_param = {
        "feature_cols": ['FIT101', 'LIT101', ' MV101', 'P101', 'P102', ' AIT201', 'AIT202',
            'AIT203', 'FIT201', ' MV201', ' P201', ' P202', 'P203', ' P204', 'P205',
            'P206', 'DPIT301', 'FIT301', 'LIT301', 'MV301', 'MV302', ' MV303',
            'MV304', 'P301', 'P302', 'AIT401', 'AIT402', 'FIT401', 'LIT401', 'P401',
            'P402', 'P403', 'P404', 'UV401', 'AIT501', 'AIT502', 'AIT503', 'AIT504',
            'FIT501', 'FIT502', 'FIT503', 'FIT504', 'P501', 'P502', 'PIT501',
            'PIT502', 'PIT503', 'FIT601', 'P601', 'P602', 'P603'],
        "freq": 1
    }
)

# 14> SwaT test
SWATTestDataset = DatasetConfig(
    name = "swat_test",
    type = "anomaly",
    path = "https://paddlets.bj.bcebos.com/swat_test.csv",
    load_param = {
        "label_col": "Normal/Attack",
        "feature_cols": ['FIT101', 'LIT101', ' MV101', 'P101', 'P102', ' AIT201', 'AIT202',
            'AIT203', 'FIT201', ' MV201', ' P201', ' P202', 'P203', ' P204', 'P205',
            'P206', 'DPIT301', 'FIT301', 'LIT301', 'MV301', 'MV302', ' MV303',
            'MV304', 'P301', 'P302', 'AIT401', 'AIT402', 'FIT401', 'LIT401', 'P401',
            'P402', 'P403', 'P404', 'UV401', 'AIT501', 'AIT502', 'AIT503', 'AIT504',
            'FIT501', 'FIT502', 'FIT503', 'FIT504', 'P501', 'P502', 'PIT501',
            'PIT502', 'PIT503', 'FIT601', 'P601', 'P602', 'P603'],
        "freq": 1
    }
)


# 15> BasicMotions_Train.csv
EthanolConcentrationTrainTDataset = DatasetConfig(
    name = "EthanolConcentration_Train",
    type = "classification",
    path = "https://paddlets.bj.bcebos.com/classification/EthanolConcentration_TRAIN.csv",
    load_param = {
        "time_col": "time",
        "group_id": "group_id", 
        "target_cols": ['dim_0', 'dim_1', 'dim_2'], 
        "static_cov_cols": ["label"]
    }
)

EthanolConcentrationTestTDataset = DatasetConfig(
    name = "EthanolConcentration_Test",
    type = "classification",
    path = "https://paddlets.bj.bcebos.com/classification/EthanolConcentration_TEST.csv",
    load_param = {
        "time_col": "time",
        "group_id": "group_id", 
        "target_cols": ['dim_0', 'dim_1', 'dim_2'], 
        "static_cov_cols": ["label"]
    }
)

FaceDetectionTrainDataset = DatasetConfig(
    name = "FaceDetection_Train",
    type = "classification",
    path = "https://paddlets.bj.bcebos.com/classification/FaceDetection_TRAIN.csv",
    load_param = {
        "time_col": "time",
        "group_id": "group_id", 
        "target_cols": ["dim_" + str(i) for i in range(144)],
        "static_cov_cols": ["label"]
    }
)

FaceDetectionTestDataset = DatasetConfig(
    name = "FaceDetection_Train",
    type = "classification",
    path = "https://paddlets.bj.bcebos.com/classification/FaceDetection_TEST.csv",
    load_param = {
        "time_col": "time",
        "group_id": "group_id", 
        "target_cols": ["dim_" + str(i) for i in range(144)],
        "static_cov_cols": ["label"]
    }
)

HandwritingTrainDataset = DatasetConfig(
    name = "Handwriting_Train",
    type = "classification",
    path = "https://paddlets.bj.bcebos.com/classification/Handwriting_TRAIN.csv",
    load_param = {
        "time_col": "time",
        "group_id": "group_id", 
        "target_cols": ['dim_0', 'dim_1', 'dim_2'], 
        "static_cov_cols": ["label"]
    }
)

HandwritingTestDataset = DatasetConfig(
    name = "Handwriting_Test",
    type = "classification",
    path = "https://paddlets.bj.bcebos.com/classification/Handwriting_TEST.csv",
    load_param = {
        "time_col": "time",
        "group_id": "group_id", 
        "target_cols":['dim_0', 'dim_1', 'dim_2'], 
        "static_cov_cols": ["label"]
    }
)

HeartbeatTrainDataset = DatasetConfig(
    name = "Heartbeat_Train",
    type = "classification",
    path = "https://paddlets.bj.bcebos.com/classification/Heartbeat_TRAIN.csv",
    load_param = {
        "time_col": "time",
        "group_id": "group_id", 
        "target_cols": ["dim_" + str(i) for i in range(61)],
        "static_cov_cols": ["label"]
    }
)

HeartbeatTestDataset = DatasetConfig(
    name = "Heartbeat_Test",
    type = "classification",
    path = "https://paddlets.bj.bcebos.com/classification/Heartbeat_TEST.csv",
    load_param = {
        "time_col": "time",
        "group_id": "group_id", 
        "target_cols": ["dim_" + str(i) for i in range(61)],
        "static_cov_cols": ["label"]
    }
)

JapaneseVowelsTrainDataset = DatasetConfig(
    name = "JapaneseVowels_Train",
    type = "classification",
    path = "https://paddlets.bj.bcebos.com/classification/JapaneseVowels_TRAIN.csv",
    load_param = {
        "time_col": "time",
        "group_id": "group_id", 
        "target_cols": ["dim_" + str(i) for i in range(12)],
        "static_cov_cols": ["label"]
    }
)

JapaneseVowelsTestDataset = DatasetConfig(
    name = "JapaneseVowels_Test",
    type = "classification",
    path = "https://paddlets.bj.bcebos.com/classification/JapaneseVowels_TEST.csv",
    load_param = {
        "time_col": "time",
        "group_id": "group_id", 
        "target_cols": ["dim_" + str(i) for i in range(12)],
        "static_cov_cols": ["label"]
    }
)

PEMSSFTrainDataset = DatasetConfig(
    name = "PEMSSF_Train",
    type = "classification",
    path = "https://paddlets.bj.bcebos.com/classification/PEMS-SF_TRAIN.csv",
    load_param = {
        "time_col": "time",
        "group_id": "group_id", 
        "target_cols": ["dim_" + str(i) for i in range(12)],
        "static_cov_cols": ["label"]
    }
)

PEMSSFTestDataset = DatasetConfig(
    name = "PEMSSF_Test",
    type = "classification",
    path = "https://paddlets.bj.bcebos.com/classification/PEMS-SF_TEST.csv",
    load_param = {
        "time_col": "time",
        "group_id": "group_id", 
        "target_cols": ["dim_" + str(i) for i in range(12)],
        "static_cov_cols": ["label"]
    }
)

SelfRegulationSCP1TrainDataset = DatasetConfig(
    name = "SelfRegulationSCP1_Train",
    type = "classification",
    path = "https://paddlets.bj.bcebos.com/classification/SelfRegulationSCP1_TRAIN.csv",
    load_param = {
        "time_col": "time",
        "group_id": "group_id", 
        "target_cols": ["dim_" + str(i) for i in range(6)],
        "static_cov_cols": ["label"]
    }
)

SelfRegulationSCP1TestDataset = DatasetConfig(
    name = "SelfRegulationSCP1_Test",
    type = "classification",
    path = "https://paddlets.bj.bcebos.com/classification/SelfRegulationSCP1_TEST.csv",
    load_param = {
        "time_col": "time",
        "group_id": "group_id", 
        "target_cols": ["dim_" + str(i) for i in range(6)],
        "static_cov_cols": ["label"]
    }
)

SelfRegulationSCP2TrainDataset = DatasetConfig(
    name = "SelfRegulationSCP2_Train",
    type = "classification",
    path = "https://paddlets.bj.bcebos.com/classification/SelfRegulationSCP2_TRAIN.csv",
    load_param = {
        "time_col": "time",
        "group_id": "group_id", 
        "target_cols": ["dim_" + str(i) for i in range(7)],
        "static_cov_cols": ["label"]
    }
)

SelfRegulationSCP2TestDataset = DatasetConfig(
    name = "SelfRegulationSCP2_Test",
    type = "classification",
    path = "https://paddlets.bj.bcebos.com/classification/SelfRegulationSCP2_TEST.csv",
    load_param = {
        "time_col": "time",
        "group_id": "group_id", 
        "target_cols": ["dim_" + str(i) for i in range(7)],
        "static_cov_cols": ["label"]
    }
)

SpokenArabicDigitsTrainDataset = DatasetConfig(
    name = "SpokenArabicDigits_Train",
    type = "classification",
    path = "https://paddlets.bj.bcebos.com/classification/SpokenArabicDigits_TRAIN.csv",
    load_param = {
        "time_col": "time",
        "group_id": "group_id", 
        "target_cols": ["dim_" + str(i) for i in range(7)],
        "static_cov_cols": ["label"]
    }
)

SpokenArabicDigitsTestDataset = DatasetConfig(
    name = "SpokenArabicDigits_Test",
    type = "classification",
    path = "https://paddlets.bj.bcebos.com/classification/SpokenArabicDigits_TEST.csv",
    load_param = {
        "time_col": "time",
        "group_id": "group_id", 
        "target_cols": ["dim_" + str(i) for i in range(7)],
        "static_cov_cols": ["label"]
    }
)

UWaveGestureLibraryTrainDataset = DatasetConfig(
    name = "UWaveGestureLibrary_Train",
    type = "classification",
    path = "https://paddlets.bj.bcebos.com/classification/UWaveGestureLibrary_TRAIN.csv",
    load_param = {
        "time_col": "time",
        "group_id": "group_id", 
        "target_cols": ["dim_" + str(i) for i in range(3)],
        "static_cov_cols": ["label"]
    }
)

UWaveGestureLibraryTestDataset = DatasetConfig(
    name = "UWaveGestureLibrary_Test",
    type = "classification",
    path = "https://paddlets.bj.bcebos.com/classification/UWaveGestureLibrary_TEST.csv",
    load_param = {
        "time_col": "time",
        "group_id": "group_id", 
        "target_cols": ["dim_" + str(i) for i in range(3)],
        "static_cov_cols": ["label"]
    }
)
=======
    })
>>>>>>> f687cb10
<|MERGE_RESOLUTION|>--- conflicted
+++ resolved
@@ -301,7 +301,6 @@
         "group_id": "7",
         "target_cols": ["0", "1", "2", "3", "4", "5"],
         "static_cov_cols": ["label"]
-<<<<<<< HEAD
     }
 )
 
@@ -638,7 +637,4 @@
         "target_cols": ["dim_" + str(i) for i in range(3)],
         "static_cov_cols": ["label"]
     }
-)
-=======
-    })
->>>>>>> f687cb10
+)