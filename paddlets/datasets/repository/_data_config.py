# !/usr/bin/env python3
# -*- coding:utf-8 -*-
"""
Public data sets for time series.
"""

from collections import namedtuple

DatasetConfig = namedtuple('DatasetConfig',
                           ["name", "type", "path", "load_param"])

# 1> ETT data with 1 hour frequency, https://github.com/zhouhaoyi/ETDataset
ETTh1Dataset = DatasetConfig(
    name="ETTh1",
    type="forecasting",
    path="https://bj.bcebos.com/paddlets/ETTh1.csv",
    load_param={
        "target_cols": "OT",
        "time_col": "date",
        "observed_cov_cols": ["HUFL", "HULL", "MUFL", "MULL", "LUFL", "LULL"],
        "freq": "1h",
        "dtype": "float32"
    })

# 2> ETT data with 1 hour frequency, https://github.com/zhouhaoyi/ETDataset
ETTh2Dataset = DatasetConfig(
    name="ETTh2",
    type="forecasting",
    path="https://bj.bcebos.com/paddlets/ETTh2.csv",
    load_param={
        "target_cols": "OT",
        "time_col": "date",
        "observed_cov_cols": ["HUFL", "HULL", "MUFL", "MULL", "LUFL", "LULL"],
        "freq": "1h",
        "dtype": "float32"
    })

# 3> ETT data with 15 minutes frequency, https://github.com/zhouhaoyi/ETDataset
ETTm1Dataset = DatasetConfig(
    name="ETTm1",
    type="forecasting",
    path="https://bj.bcebos.com/paddlets/ETTm1.csv",
    load_param={
        "target_cols": "OT",
        "time_col": "date",
        "observed_cov_cols": ["HUFL", "HULL", "MUFL", "MULL", "LUFL", "LULL"],
        "freq": "15T",
        "dtype": "float32"
    })

# 4> ETT data with 15 minutes frequency, https://github.com/zhouhaoyi/ETDataset
ETTm2Dataset = DatasetConfig(
    name="ETTm2",
    type="forecasting",
    path="https://bj.bcebos.com/paddlets/ETTm2.csv",
    load_param={
        "target_cols": "OT",
        "time_col": "date",
        "observed_cov_cols": ["HUFL", "HULL", "MUFL", "MULL", "LUFL", "LULL"],
        "freq": "15T",
        "dtype": "float32"
    })

# 5> Fixed ECL data, https://archive.ics.uci.edu/ml/datasets/ElectricityLoadDiagrams20112014
ECLDataset = DatasetConfig(
    name="ECL",
    type="forecasting",
    path="https://bj.bcebos.com/paddlets/ECL.csv",
    load_param={
        "target_cols": "MT_320",
        "time_col": "date",
        "observed_cov_cols": ["MT_{:0>3}".format(x) for x in range(320)],
        "freq": "1h",
        "dtype": "float32"
    })

# 6> Fixed weather data, https://www.ncei.noaa.gov/data/local-climatological-data/
WTHDataset = DatasetConfig(
    name = "WTH",
    type = "forecasting",
    path = "https://bj.bcebos.com/paddlets/WTH.csv",
    load_param = {
        "target_cols": "WetBulbCelsius",
        "time_col": "date",
        "observed_cov_cols": ["Visibility", "DryBulbFarenheit", "DryBulbCelsius", "WetBulbFarenheit", \
                              "DewPointFarenheit", "DewPointCelsius", "RelativeHumidity", "WindSpeed", \
                              "WindDirection", "StationPressure", "Altimeter"],
        "freq": "1h",
        "dtype": "float32"
    }
)

UNIWTHDataset = DatasetConfig(
    name="UNI_WTH",
    type="forecasting",
    path="https://bj.bcebos.com/paddlets/UNI_WTH.csv",
    load_param={
        "target_cols": "WetBulbCelsius",
        "time_col": "date",
        "freq": "1h",
        "dtype": "float32"
    })

# 7> Traffic data, https://pems.dot.ca.gov/
TrafficDataset = DatasetConfig(
    name="Traffic",
    type="forecasting",
    path="https://bj.bcebos.com/paddlets/traffic.csv",
    load_param={
        "target_cols": "OT",
        "time_col": "date",
        "observed_cov_cols": ["{}".format(x) for x in range(861)],
        "freq": "1h",
        "dtype": "float32"
    })

# 8> ILIness data, https://gis.cdc.gov/grasp/fluview/fluportaldashboard.html
ILIDataset = DatasetConfig(
    name = "ILI",
    type = "forecasting",
    path = "https://bj.bcebos.com/paddlets/national_illness.csv",
    load_param = {
        "target_cols": "OT",
        "time_col": "date",
        "observed_cov_cols": ['% WEIGHTED ILI', '%UNWEIGHTED ILI', \
                              'AGE 0-4', 'AGE 5-24', 'ILITOTAL', 'NUM. OF PROVIDERS'],
        "freq": "7D",
        "dtype": "float32"
    }
)

# 9> Exchange-rate data, https://github.com/laiguokun/multivariate-time-series-data
ExchangeDataset = DatasetConfig(
    name="Exchange",
    type="forecasting",
    path="https://bj.bcebos.com/paddlets/exchange_rate.csv",
    load_param={
        "target_cols": "OT",
        "time_col": "date",
        "observed_cov_cols": ['0', '1', '2', '3', '4', '5', '6'],
        "freq": "1D",
        "dtype": "float32"
    })

# 10> Weather data, https://www.bgc-jena.mpg.de/wetter/
WeatherDataset = DatasetConfig(
    name = "Weather",
    type = "forecasting",
    path = "https://bj.bcebos.com/paddlets/weather.csv",
    load_param = {
        "target_cols": "OT",
        "time_col": "date",
        "observed_cov_cols": ['p (mbar)','T (degC)', 'Tpot (K)', 'Tdew (degC)','rh (%)',\
                            'VPmax (mbar)', 'VPact (mbar)','VPdef (mbar)','sh (g/kg)','H2OC (mmol/mol)', \
                            'rho (g/m**3)','wv (m/s)','max. wv (m/s)','wd (deg)','rain (mm)','raining (s)', \
                            'SWDR (W/m)', 'PAR (_ol/m/s)', 'max. PAR (_ol/m/s)','Tlog (degC)'],
        "freq": "10T",
        "dtype": "float32"
    }
)

# 11> M4 data, https://github.com/M4Competition/ M4-methods/tree/master/Dataset
M4YearTrainDataset = DatasetConfig(
    name="M4-Yearly-train",
    type="forecasting",
    path="https://bj.bcebos.com/paddlets/m4/Yearly-train-t.csv",
    load_param={"freq": 1,
                "dtype": "float32"})

M4YearTestDataset = DatasetConfig(
    name="M4-Yearly-test",
    type="forecasting",
    path="https://bj.bcebos.com/paddlets/m4/Yearly-test-t.csv",
    load_param={"freq": 1,
                "dtype": "float32"})

M4WeekTrainDataset = DatasetConfig(
    name="M4-Weekly-train",
    type="forecasting",
    path="https://bj.bcebos.com/paddlets/m4/Weekly-train-t.csv",
    load_param={"freq": 1,
                "dtype": "float32"})

M4WeekTestDataset = DatasetConfig(
    name="M4-Weekly-test",
    type="forecasting",
    path="https://bj.bcebos.com/paddlets/m4/Weekly-test-t.csv",
    load_param={"freq": 1,
                "dtype": "float32"})

M4QuarterTrainDataset = DatasetConfig(
    name="M4-Quarterly-train",
    type="forecasting",
    path="https://bj.bcebos.com/paddlets/m4/Quarterly-train-t.csv",
    load_param={"freq": 1,
                "dtype": "float32"})

M4QuarterTestDataset = DatasetConfig(
    name="M4-Quarterly-test",
    type="forecasting",
    path="https://bj.bcebos.com/paddlets/m4/Quarterly-test-t.csv",
    load_param={"freq": 1,
                "dtype": "float32"})

M4MonthTrainDataset = DatasetConfig(
    name="M4-Monthly-train",
    type="forecasting",
    path="https://bj.bcebos.com/paddlets/m4/Monthly-train-t.csv",
    load_param={"freq": 1,
                "dtype": "float32"})

M4MonthTestDataset = DatasetConfig(
    name="M4-Monthly-test",
    type="forecasting",
    path="https://bj.bcebos.com/paddlets/m4/Monthly-test-t.csv",
    load_param={"freq": 1,
                "dtype": "float32"})

M4HourTrainDataset = DatasetConfig(
    name="M4-Hourly-train",
    type="forecasting",
    path="https://bj.bcebos.com/paddlets/m4/Hourly-train-t.csv",
    load_param={"freq": 1,
                "dtype": "float32"})

M4HourTestDataset = DatasetConfig(
    name="M4-Hourly-test",
    type="forecasting",
    path="https://bj.bcebos.com/paddlets/m4/Hourly-test-t.csv",
    load_param={"freq": 1,
                "dtype": "float32"})

M4DaiTrainDataset = DatasetConfig(
    name="M4-Daily-train",
    type="forecasting",
    path="https://bj.bcebos.com/paddlets/m4/Daily-train-t.csv",
    load_param={"freq": 1,
                "dtype": "float32"})

M4DaiTestDataset = DatasetConfig(
    name="M4-Daily-test",
    type="forecasting",
    path="https://bj.bcebos.com/paddlets/m4/Daily-test-t.csv",
    load_param={"freq": 1,
                "dtype": "float32"})

# 6> nab machine temperature data, https://github.com/numenta/NAB/blob/master/data/realKnownCause/machine_temperature_system_failure.csv
NABTEMPDataset = DatasetConfig(
    name="NAB_TEMP",
    type="anomaly",
    path="https://bj.bcebos.com/paddlets/NAB_TEMP.csv",
    load_param={
        "label_col": "label",
        "time_col": "timestamp",
        "feature_cols": ["value"],
        "freq": "5T"
    })

# 7> psm train data, https://cloud.tsinghua.edu.cn/d/9605612594f0423f891e/files/?p=%2FPSM%2Ftrain.csv
PSMTRAINDataset = DatasetConfig(
    name="psm_train",
    type="anomaly",
    path="https://bj.bcebos.com/paddlets/psm_train.csv",
    load_param={
        "time_col": "timestamp",
        "feature_cols": ["feature_" + str(i) for i in range(25)],
        "freq": 1
    })

# 8> psm test data, https://cloud.tsinghua.edu.cn/d/9605612594f0423f891e/files/?p=%2FPSM%2Ftest.csv
PSMTESTDataset = DatasetConfig(
    name="psm_test",
    type="anomaly",
    path="https://bj.bcebos.com/paddlets/psm_test.csv",
    load_param={
        "label_col": "label",
        "time_col": "timestamp",
        "feature_cols": ["feature_" + str(i) for i in range(25)],
        "freq": 1
    })

# 9> BasicMotions_Test.csv
BasicMotionsTestDataset = DatasetConfig(
    name="BasicMotions_Test",
    type="classification",
    path="https://bj.bcebos.com/paddlets/BasicMotions_Test.csv",
    load_param={
        "time_col": "index",
        "group_id": "7",
        "target_cols": ["0", "1", "2", "3", "4", "5"],
<<<<<<< HEAD
=======
        "static_cov_cols": ["label"]
    })

# 10> BasicMotions_Train.csv
BasicMotionsTrainTDataset = DatasetConfig(
    name="BasicMotions_Train",
    type="classification",
    path="https://bj.bcebos.com/paddlets/BasicMotions_Train.csv",
    load_param={
        "time_col": "index",
        "group_id": "7",
        "target_cols": ["0", "1", "2", "3", "4", "5"],
        "static_cov_cols": ["label"]
    }
)

# 11> SDM_test data
SMDTestDataset = DatasetConfig(
    name = "smd_test",
    type = "anomaly",
    path = "https://paddlets.bj.bcebos.com/SMD_test.csv",
    load_param = {
        "label_col": "label",
        "feature_cols": [str(i) for i in range(38)],
        "freq": 1
    }
)

# 12> SMAP_train 
SMAPTrainDataset = DatasetConfig(
    name = "smap_train",
    type = "anomaly",
    path = "https://paddlets.bj.bcebos.com/SMAP_train.csv",
    load_param = {
        "feature_cols": [str(i) for i in range(25)],
        "freq": 1
    }
)

# 12> SMAP_test
SMAPTestDataset = DatasetConfig(
    name = "smap_test",
    type = "anomaly",
    path = "https://paddlets.bj.bcebos.com/SMAP_test.csv",
    load_param = {
        "label_col": "label",
        "feature_cols": [str(i) for i in range(25)],
        "freq": 1
    }
)

# 13> MSL_train
MSLTrainDataset = DatasetConfig(
    name = "msl_train",
    type = "anomaly",
    path = "https://paddlets.bj.bcebos.com/MSL_train.csv",
    load_param = {
        "feature_cols": [str(i) for i in range(55)],
        "freq": 1
    }
)

# 13> MSL_test
MSLTestDataset = DatasetConfig(
    name = "msl_test",
    type = "anomaly",
    path = "https://paddlets.bj.bcebos.com/MSL_test.csv",
    load_param = {
        "label_col": "label",
        "feature_cols": [str(i) for i in range(55)],
        "freq": 1
    }
)

# 14> SwaT train
SWATTrainDataset = DatasetConfig(
    name = "swat_train",
    type = "anomaly",
    path = "https://paddlets.bj.bcebos.com/swat_train.csv",
    load_param = {
        "feature_cols": ['FIT101', 'LIT101', ' MV101', 'P101', 'P102', ' AIT201', 'AIT202',
            'AIT203', 'FIT201', ' MV201', ' P201', ' P202', 'P203', ' P204', 'P205',
            'P206', 'DPIT301', 'FIT301', 'LIT301', 'MV301', 'MV302', ' MV303',
            'MV304', 'P301', 'P302', 'AIT401', 'AIT402', 'FIT401', 'LIT401', 'P401',
            'P402', 'P403', 'P404', 'UV401', 'AIT501', 'AIT502', 'AIT503', 'AIT504',
            'FIT501', 'FIT502', 'FIT503', 'FIT504', 'P501', 'P502', 'PIT501',
            'PIT502', 'PIT503', 'FIT601', 'P601', 'P602', 'P603'],
        "freq": 1
    }
)

# 14> SwaT test
SWATTestDataset = DatasetConfig(
    name = "swat_test",
    type = "anomaly",
    path = "https://paddlets.bj.bcebos.com/swat_test.csv",
    load_param = {
        "label_col": "Normal/Attack",
        "feature_cols": ['FIT101', 'LIT101', ' MV101', 'P101', 'P102', ' AIT201', 'AIT202',
            'AIT203', 'FIT201', ' MV201', ' P201', ' P202', 'P203', ' P204', 'P205',
            'P206', 'DPIT301', 'FIT301', 'LIT301', 'MV301', 'MV302', ' MV303',
            'MV304', 'P301', 'P302', 'AIT401', 'AIT402', 'FIT401', 'LIT401', 'P401',
            'P402', 'P403', 'P404', 'UV401', 'AIT501', 'AIT502', 'AIT503', 'AIT504',
            'FIT501', 'FIT502', 'FIT503', 'FIT504', 'P501', 'P502', 'PIT501',
            'PIT502', 'PIT503', 'FIT601', 'P601', 'P602', 'P603'],
        "freq": 1
    }
)


# 15> BasicMotions_Train.csv
EthanolConcentrationTrainTDataset = DatasetConfig(
    name = "EthanolConcentration_Train",
    type = "classification",
    path = "https://paddlets.bj.bcebos.com/classification/EthanolConcentration_TRAIN.csv",
    load_param = {
        "time_col": "time",
        "group_id": "group_id", 
        "target_cols": ['dim_0', 'dim_1', 'dim_2'], 
>>>>>>> d0cc5048
        "static_cov_cols": ["label"]
    })

<<<<<<< HEAD
# 10> BasicMotions_Train.csv
BasicMotionsTrainTDataset = DatasetConfig(
    name="BasicMotions_Train",
    type="classification",
    path="https://bj.bcebos.com/paddlets/BasicMotions_Train.csv",
    load_param={
        "time_col": "index",
        "group_id": "7",
        "target_cols": ["0", "1", "2", "3", "4", "5"],
=======
EthanolConcentrationTestTDataset = DatasetConfig(
    name = "EthanolConcentration_Test",
    type = "classification",
    path = "https://paddlets.bj.bcebos.com/classification/EthanolConcentration_TEST.csv",
    load_param = {
        "time_col": "time",
        "group_id": "group_id", 
        "target_cols": ['dim_0', 'dim_1', 'dim_2'], 
        "static_cov_cols": ["label"]
    }
)

FaceDetectionTrainDataset = DatasetConfig(
    name = "FaceDetection_Train",
    type = "classification",
    path = "https://paddlets.bj.bcebos.com/classification/FaceDetection_TRAIN.csv",
    load_param = {
        "time_col": "time",
        "group_id": "group_id", 
        "target_cols": ["dim_" + str(i) for i in range(144)],
        "static_cov_cols": ["label"]
    }
)

FaceDetectionTestDataset = DatasetConfig(
    name = "FaceDetection_Train",
    type = "classification",
    path = "https://paddlets.bj.bcebos.com/classification/FaceDetection_TEST.csv",
    load_param = {
        "time_col": "time",
        "group_id": "group_id", 
        "target_cols": ["dim_" + str(i) for i in range(144)],
        "static_cov_cols": ["label"]
    }
)

HandwritingTrainDataset = DatasetConfig(
    name = "Handwriting_Train",
    type = "classification",
    path = "https://paddlets.bj.bcebos.com/classification/Handwriting_TRAIN.csv",
    load_param = {
        "time_col": "time",
        "group_id": "group_id", 
        "target_cols": ['dim_0', 'dim_1', 'dim_2'], 
        "static_cov_cols": ["label"]
    }
)

HandwritingTestDataset = DatasetConfig(
    name = "Handwriting_Test",
    type = "classification",
    path = "https://paddlets.bj.bcebos.com/classification/Handwriting_TEST.csv",
    load_param = {
        "time_col": "time",
        "group_id": "group_id", 
        "target_cols":['dim_0', 'dim_1', 'dim_2'], 
        "static_cov_cols": ["label"]
    }
)

HeartbeatTrainDataset = DatasetConfig(
    name = "Heartbeat_Train",
    type = "classification",
    path = "https://paddlets.bj.bcebos.com/classification/Heartbeat_TRAIN.csv",
    load_param = {
        "time_col": "time",
        "group_id": "group_id", 
        "target_cols": ["dim_" + str(i) for i in range(61)],
        "static_cov_cols": ["label"]
    }
)

HeartbeatTestDataset = DatasetConfig(
    name = "Heartbeat_Test",
    type = "classification",
    path = "https://paddlets.bj.bcebos.com/classification/Heartbeat_TEST.csv",
    load_param = {
        "time_col": "time",
        "group_id": "group_id", 
        "target_cols": ["dim_" + str(i) for i in range(61)],
        "static_cov_cols": ["label"]
    }
)

JapaneseVowelsTrainDataset = DatasetConfig(
    name = "JapaneseVowels_Train",
    type = "classification",
    path = "https://paddlets.bj.bcebos.com/classification/JapaneseVowels_TRAIN.csv",
    load_param = {
        "time_col": "time",
        "group_id": "group_id", 
        "target_cols": ["dim_" + str(i) for i in range(12)],
        "static_cov_cols": ["label"]
    }
)

JapaneseVowelsTestDataset = DatasetConfig(
    name = "JapaneseVowels_Test",
    type = "classification",
    path = "https://paddlets.bj.bcebos.com/classification/JapaneseVowels_TEST.csv",
    load_param = {
        "time_col": "time",
        "group_id": "group_id", 
        "target_cols": ["dim_" + str(i) for i in range(12)],
        "static_cov_cols": ["label"]
    }
)

PEMSSFTrainDataset = DatasetConfig(
    name = "PEMSSF_Train",
    type = "classification",
    path = "https://paddlets.bj.bcebos.com/classification/PEMS-SF_TRAIN.csv",
    load_param = {
        "time_col": "time",
        "group_id": "group_id", 
        "target_cols": ["dim_" + str(i) for i in range(12)],
        "static_cov_cols": ["label"]
    }
)

PEMSSFTestDataset = DatasetConfig(
    name = "PEMSSF_Test",
    type = "classification",
    path = "https://paddlets.bj.bcebos.com/classification/PEMS-SF_TEST.csv",
    load_param = {
        "time_col": "time",
        "group_id": "group_id", 
        "target_cols": ["dim_" + str(i) for i in range(12)],
        "static_cov_cols": ["label"]
    }
)

SelfRegulationSCP1TrainDataset = DatasetConfig(
    name = "SelfRegulationSCP1_Train",
    type = "classification",
    path = "https://paddlets.bj.bcebos.com/classification/SelfRegulationSCP1_TRAIN.csv",
    load_param = {
        "time_col": "time",
        "group_id": "group_id", 
        "target_cols": ["dim_" + str(i) for i in range(6)],
        "static_cov_cols": ["label"]
    }
)

SelfRegulationSCP1TestDataset = DatasetConfig(
    name = "SelfRegulationSCP1_Test",
    type = "classification",
    path = "https://paddlets.bj.bcebos.com/classification/SelfRegulationSCP1_TEST.csv",
    load_param = {
        "time_col": "time",
        "group_id": "group_id", 
        "target_cols": ["dim_" + str(i) for i in range(6)],
        "static_cov_cols": ["label"]
    }
)

SelfRegulationSCP2TrainDataset = DatasetConfig(
    name = "SelfRegulationSCP2_Train",
    type = "classification",
    path = "https://paddlets.bj.bcebos.com/classification/SelfRegulationSCP2_TRAIN.csv",
    load_param = {
        "time_col": "time",
        "group_id": "group_id", 
        "target_cols": ["dim_" + str(i) for i in range(7)],
        "static_cov_cols": ["label"]
    }
)

SelfRegulationSCP2TestDataset = DatasetConfig(
    name = "SelfRegulationSCP2_Test",
    type = "classification",
    path = "https://paddlets.bj.bcebos.com/classification/SelfRegulationSCP2_TEST.csv",
    load_param = {
        "time_col": "time",
        "group_id": "group_id", 
        "target_cols": ["dim_" + str(i) for i in range(7)],
        "static_cov_cols": ["label"]
    }
)

SpokenArabicDigitsTrainDataset = DatasetConfig(
    name = "SpokenArabicDigits_Train",
    type = "classification",
    path = "https://paddlets.bj.bcebos.com/classification/SpokenArabicDigits_TRAIN.csv",
    load_param = {
        "time_col": "time",
        "group_id": "group_id", 
        "target_cols": ["dim_" + str(i) for i in range(7)],
        "static_cov_cols": ["label"]
    }
)

SpokenArabicDigitsTestDataset = DatasetConfig(
    name = "SpokenArabicDigits_Test",
    type = "classification",
    path = "https://paddlets.bj.bcebos.com/classification/SpokenArabicDigits_TEST.csv",
    load_param = {
        "time_col": "time",
        "group_id": "group_id", 
        "target_cols": ["dim_" + str(i) for i in range(7)],
        "static_cov_cols": ["label"]
    }
)

UWaveGestureLibraryTrainDataset = DatasetConfig(
    name = "UWaveGestureLibrary_Train",
    type = "classification",
    path = "https://paddlets.bj.bcebos.com/classification/UWaveGestureLibrary_TRAIN.csv",
    load_param = {
        "time_col": "time",
        "group_id": "group_id", 
        "target_cols": ["dim_" + str(i) for i in range(3)],
        "static_cov_cols": ["label"]
    }
)

UWaveGestureLibraryTestDataset = DatasetConfig(
    name = "UWaveGestureLibrary_Test",
    type = "classification",
    path = "https://paddlets.bj.bcebos.com/classification/UWaveGestureLibrary_TEST.csv",
    load_param = {
        "time_col": "time",
        "group_id": "group_id", 
        "target_cols": ["dim_" + str(i) for i in range(3)],
>>>>>>> d0cc5048
        "static_cov_cols": ["label"]
    })<|MERGE_RESOLUTION|>--- conflicted
+++ resolved
@@ -288,8 +288,6 @@
         "time_col": "index",
         "group_id": "7",
         "target_cols": ["0", "1", "2", "3", "4", "5"],
-<<<<<<< HEAD
-=======
         "static_cov_cols": ["label"]
     })
 
@@ -303,8 +301,8 @@
         "group_id": "7",
         "target_cols": ["0", "1", "2", "3", "4", "5"],
         "static_cov_cols": ["label"]
-    }
-)
+    })
+
 
 # 11> SDM_test data
 SMDTestDataset = DatasetConfig(
@@ -409,21 +407,10 @@
         "time_col": "time",
         "group_id": "group_id", 
         "target_cols": ['dim_0', 'dim_1', 'dim_2'], 
->>>>>>> d0cc5048
-        "static_cov_cols": ["label"]
-    })
-
-<<<<<<< HEAD
-# 10> BasicMotions_Train.csv
-BasicMotionsTrainTDataset = DatasetConfig(
-    name="BasicMotions_Train",
-    type="classification",
-    path="https://bj.bcebos.com/paddlets/BasicMotions_Train.csv",
-    load_param={
-        "time_col": "index",
-        "group_id": "7",
-        "target_cols": ["0", "1", "2", "3", "4", "5"],
-=======
+        "static_cov_cols": ["label"]
+    }
+)
+
 EthanolConcentrationTestTDataset = DatasetConfig(
     name = "EthanolConcentration_Test",
     type = "classification",
@@ -648,6 +635,5 @@
         "time_col": "time",
         "group_id": "group_id", 
         "target_cols": ["dim_" + str(i) for i in range(3)],
->>>>>>> d0cc5048
         "static_cov_cols": ["label"]
     })