# !/usr/bin/env python3
# -*- coding:utf-8 -*-
import sys

sys.path.append(".")
from typing import List
from unittest import TestCase
import unittest
import random

import pandas as pd
import numpy as np

from paddlets.models.forecasting import LSTNetRegressor
from paddlets.datasets import TimeSeries, TSDataset
from paddlets.utils.backtest import backtest
from paddlets.metrics import Metric, MAE


class TestBacktest(TestCase):
    def setUp(self):
        """unittest function
        """
        np.random.seed(2022)
        target1 = TimeSeries.load_from_dataframe(
            pd.Series(
                np.random.randn(2000).astype(np.float32),
                index=pd.date_range("2022-01-01", periods=2000, freq="15T"),
                name="a"
            ))
        target2 = TimeSeries.load_from_dataframe(
            pd.DataFrame(
                np.random.randn(2000, 2).astype(np.float32),
                index=pd.date_range("2022-01-01", periods=2000, freq="15T"),
                columns=["a1", "a2"]
            ))
        observed_cov = TimeSeries.load_from_dataframe(
            pd.DataFrame(
                np.random.randn(2000, 2).astype(np.float32),
                index=pd.date_range("2022-01-01", periods=2000, freq="15T"),
                columns=["b", "c"]
            ))
        known_cov = TimeSeries.load_from_dataframe(
            pd.DataFrame(
                np.random.randn(2000, 2).astype(np.float32),
                index=pd.date_range("2022-01-01", periods=2000, freq="15T"),
                columns=["b1", "c1"]
            ))
        static_cov = {"f": 1.0, "g": 2.0}
        self.tsdataset1 = TSDataset(target1, observed_cov, known_cov, static_cov)
        self.tsdataset2 = TSDataset(target2, observed_cov, known_cov, static_cov)
        super().setUp()

    def test_backtest(self):
        """unittest function
        """
        # case1 default
        lstnet = LSTNetRegressor(
            in_chunk_len=1 * 96 + 20 * 4,
            out_chunk_len=96,
            max_epochs=1
        )
        lstnet.fit(self.tsdataset1, self.tsdataset1)
        res = backtest(self.tsdataset1, lstnet)
        assert res != 0

        # case2 add window,stride, window = stride
        lstnet = LSTNetRegressor(
            in_chunk_len=1 * 96 + 20 * 4,
            out_chunk_len=96,
            max_epochs=1
        )
        lstnet.fit(self.tsdataset1, self.tsdataset1)
        score, predicts = backtest(self.tsdataset1, lstnet, start=200, predict_window=50, stride=50, return_predicts=True)

        # case2 add window,stride, window = stride
        lstnet = LSTNetRegressor(
            in_chunk_len=1 * 96 + 20 * 4,
            out_chunk_len=96,
            max_epochs=1
        )
        lstnet.fit(self.tsdataset1, self.tsdataset1)
        score, predicts = backtest(self.tsdataset1, lstnet, start=pd.Timestamp('2022-01-07T12'), predict_window=50, stride=50,
                       return_predicts=True)


        assert len(predicts.get_target()) == 1300

        # case3 add window,stride, window != stride
        lstnet = LSTNetRegressor(
            in_chunk_len=1 * 96 + 20 * 4,
            out_chunk_len=96,
            max_epochs=1
        )
        lstnet.fit(self.tsdataset1, self.tsdataset1)
        score, predicts = backtest(self.tsdataset1, lstnet, start=200, predict_window=50, stride=60, return_predicts=True)
        assert score != 0 

        # case4 add skip_chunk_len
        lstnet = LSTNetRegressor(
            in_chunk_len=1 * 96 + 20 * 4,
            out_chunk_len=96,
            skip_chunk_len=4 * 4,
            max_epochs=1
        )
        lstnet.fit(self.tsdataset1, self.tsdataset1)
        score, predicts = backtest(self.tsdataset1, lstnet, start=200, predict_window=50, stride=50, return_predicts=True)

<<<<<<< HEAD
        start = 200
        data_len = len(self.tsdataset1.get_target())
        assert len(predicts.get_target()) == data_len - start
=======

        assert len(predicts.get_target()) == 1700
>>>>>>> faab35fe

        # case5 add return score
        lstnet = LSTNetRegressor(
            in_chunk_len=1 * 96 + 20 * 4,
            out_chunk_len=96,
            skip_chunk_len=4 * 4,
            max_epochs=1
        )
        lstnet.fit(self.tsdataset1, self.tsdataset1)
        res = backtest(self.tsdataset1, lstnet, start=192, predict_window=50, stride=50)
        assert res != 0

        # case6 add metric,  return score
        lstnet = LSTNetRegressor(
            in_chunk_len=1 * 96 + 20 * 4,
            out_chunk_len=96,
            skip_chunk_len=4 * 4,
            max_epochs=1
        )
        lstnet.fit(self.tsdataset1, self.tsdataset1)
        res = backtest(self.tsdataset1, lstnet, metric=MAE(), start=192, predict_window=50,
                       stride=50)
        assert res != 0

        # case7 add metric, add reduction,  return score
        lstnet = LSTNetRegressor(
            in_chunk_len=1 * 96 + 20 * 4,
            out_chunk_len=96,
            skip_chunk_len=4 * 4,
            max_epochs=1
        )
        lstnet.fit(self.tsdataset1, self.tsdataset1)
        res = backtest(self.tsdataset1, lstnet, metric=MAE(), start=192, predict_window=50, reduction=np.median,
                       stride=50)
        assert res != 0

        # case8 badcase start < model._in_chunk_len
        lstnet = LSTNetRegressor(
            in_chunk_len=1 * 96 + 20 * 4,
            out_chunk_len=96,
            skip_chunk_len=4 * 4,
            max_epochs=1
        )
        with self.assertRaises(ValueError):
            lstnet.fit(self.tsdataset1, self.tsdataset1)
            res = backtest(self.tsdataset1, lstnet, metric=MAE(), start=20, predict_window=50, stride=50,
                           return_predicts=True)

        # case9 badcase model._skip_chunk_len != 0 and window > model._out_chunk_len
        lstnet = LSTNetRegressor(
            in_chunk_len=1 * 96 + 20 * 4,
            out_chunk_len=96,
            skip_chunk_len=4 * 4,
            max_epochs=1
        )
        with self.assertRaises(ValueError):
            lstnet.fit(self.tsdataset1, self.tsdataset1)
            res = backtest(self.tsdataset1, lstnet, metric=MAE(), start=176, predict_window=150, stride=50,
                           return_predicts=True)

        # case10 badcase window<0
        lstnet = LSTNetRegressor(
            in_chunk_len=1 * 96 + 20 * 4,
            out_chunk_len=96,
            skip_chunk_len=4 * 4,
            max_epochs=1
        )
        with self.assertRaises(ValueError):
            lstnet.fit(self.tsdataset1, self.tsdataset1)
            res = backtest(self.tsdataset1, lstnet, predict_window=-1, return_predicts=True)

        # case11 badcase stride<0
        lstnet = LSTNetRegressor(
            in_chunk_len=1 * 96 + 20 * 4,
            out_chunk_len=96,
            skip_chunk_len=4 * 4,
            max_epochs=1
        )
        with self.assertRaises(ValueError):
            lstnet.fit(self.tsdataset1, self.tsdataset1)
            res = backtest(self.tsdataset1, lstnet, stride=-1, return_predicts=True)

        # case12 start > target_len
        lstnet = LSTNetRegressor(
            in_chunk_len=1 * 96 + 20 * 4,
            out_chunk_len=96,
            skip_chunk_len=4 * 4,
            max_epochs=1
        )
        with self.assertRaises(ValueError):
            lstnet.fit(self.tsdataset1, self.tsdataset1)
            res = backtest(self.tsdataset1, lstnet, start=5000, return_predicts=True)

        # case13 default(multi-target)
        lstnet = LSTNetRegressor(
            in_chunk_len=1 * 96 + 20 * 4,
            out_chunk_len=96,
            max_epochs=1
        )
        lstnet.fit(self.tsdataset2, self.tsdataset2)
        res = backtest(self.tsdataset2, lstnet)
        assert res != 0

        # case14 add metric, add reduction,  return score (multi-target)
        lstnet = LSTNetRegressor(
            in_chunk_len=1 * 96 + 20 * 4,
            out_chunk_len=96,
            skip_chunk_len=4 * 4,
            max_epochs=1
        )
        lstnet.fit(self.tsdataset2, self.tsdataset2)
        res = backtest(self.tsdataset2, lstnet, metric=MAE(), start=192, predict_window=50, reduction=np.median,
                       stride=50)
        assert res != 0

        #quantile metric

        target = TimeSeries.load_from_dataframe(
            pd.DataFrame(np.random.randn(400,2).astype(np.float32),
                    index=pd.date_range("2022-01-01", periods=400, freq="15T"),
                        columns=["a1", "a2"]
                    ))

        observed_cov = TimeSeries.load_from_dataframe(
            pd.DataFrame(
                np.random.randn(400, 2).astype(np.float32),
                index=pd.date_range("2022-01-01", periods=400, freq="15T"),
                columns=["index", "c"]
            ))
        known_cov = TimeSeries.load_from_dataframe(
            pd.DataFrame(
                np.random.randn(500, 2).astype(np.float32),
                index=pd.date_range("2022-01-01", periods=500, freq="15T"),
                columns=["b1", "c1"]
            ))
        static_cov = {"f": 1.0, "g": 2.0}
        dataset = TSDataset(target, observed_cov, known_cov, static_cov)
        from paddlets.models.forecasting import DeepARModel
        from paddlets.metrics import MSE,QuantileLoss
        reg = DeepARModel(
            in_chunk_len=10,
            out_chunk_len=5,
            skip_chunk_len=4 * 4,
            eval_metrics=["mse", "mae"],
            batch_size=512,
            num_samples = 101,
            regression_mode="sampling",
            output_mode="quantiles",
            max_epochs=5
        )

        reg.fit(dataset, dataset)
        score = backtest(dataset, reg,metric=MSE("prob"),verbose=False)
        assert isinstance(score,dict)

        score = backtest(dataset, reg,metric=QuantileLoss(q_points=[0.1,0.9]),verbose=False)
        assert isinstance(score["a1"],dict)

if __name__ == "__main__":
    unittest.main()<|MERGE_RESOLUTION|>--- conflicted
+++ resolved
@@ -106,14 +106,10 @@
         lstnet.fit(self.tsdataset1, self.tsdataset1)
         score, predicts = backtest(self.tsdataset1, lstnet, start=200, predict_window=50, stride=50, return_predicts=True)
 
-<<<<<<< HEAD
         start = 200
         data_len = len(self.tsdataset1.get_target())
         assert len(predicts.get_target()) == data_len - start
-=======
-
-        assert len(predicts.get_target()) == 1700
->>>>>>> faab35fe
+
 
         # case5 add return score
         lstnet = LSTNetRegressor(
