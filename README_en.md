--- conflicted
+++ resolved
@@ -49,7 +49,7 @@
 
 Specifically, PaddleTS consists of the following modules:
 
-<<<<<<< HEAD
+
 | Module                                                                                                     | Description                                                                                   |
 |------------------------------------------------------------------------------------------------------------|-----------------------------------------------------------------------------------------------|
 | [**paddlets.datasets**](https://paddlets.readthedocs.io/en/latest/source/modules/datasets/overview.html)   | Unified time series representation (TSDataset) and data repository with pre-built TSDatasets. |
@@ -59,17 +59,7 @@
 | [**paddlets.metrics**](https://paddlets.readthedocs.io/en/latest/source/modules/metrics/overview.html)     | Metrics for measuring the performance of a model.                                             |
 | [**paddlets.analysis**](https://paddlets.readthedocs.io/en/latest/source/modules/analysis/overview.html)   | Quick data exploration and advanced data analysis.                                            |
 | [**paddlets.utils**](https://paddlets.readthedocs.io/en/latest/source/modules/backtest/overview.html)      | Utility functions.                                                                            |
-=======
-| Module                                                                                                     | Description                                                                                                                     |
-|------------------------------------------------------------------------------------------------------------|---------------------------------------------------------------------------------------------------------------------------------|
-| [**paddlets.datasets**](https://paddlets.readthedocs.io/en/latest/source/modules/datasets/overview.html)   | Unified time series representation (TSDataset) and data repository with pre-built TSDatasets.                                   |
-| [**paddlets.transform**](https://paddlets.readthedocs.io/en/latest/source/modules/transform/overview.html) | Data preprocessing and data transformations.                                                                                    |
-| [**paddlets.models**](https://paddlets.readthedocs.io/en/latest/source/modules/models/overview.html)       | PaddlePaddle-based deep nueral network models for time series modeling.                                                         |
-| [**paddlets.pipeline**](https://paddlets.readthedocs.io/en/latest/source/modules/pipeline/overview.html)   | Pipeline for building time sereis analysis and modeling workflows.                                                             |
-| [**paddlets.metrics**](https://paddlets.readthedocs.io/en/latest/source/modules/metrics/overview.html)     | Metrics for measuring the performance of a model.                                                                               |
-| [**paddlets.analysis**](https://paddlets.readthedocs.io/en/latest/source/modules/analysis/overview.html)   | Quick data exploration and advanced data analysis.                                                                              |
-| [**paddlets.utils**](https://paddlets.readthedocs.io/en/latest/source/modules/backtest/overview.html)      | Utility functions.                                                                                                              |
->>>>>>> bfd7b6ee
+
 
 ## Installation
 
