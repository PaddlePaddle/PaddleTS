--- conflicted
+++ resolved
@@ -239,12 +239,7 @@
     logger.info('start training...')
     model.fit(ts_train, ts_val)
 
-<<<<<<< HEAD
     if cfg.model['name'] == 'PP-TS' and ts_val is not None:
-=======
-
-    if cfg.model['name'] == 'PPTimes' and ts_val is not None:
->>>>>>> 37d38664
         model.search_best(ts_val)
 
     logger.info('save best model...')
@@ -253,7 +248,6 @@
         model.save(args.save_dir + '/')
     else:
         model.save(args.save_dir + '/checkpoints/')
-
 
     from paddlets.ensemble.base import EnsembleBase
     model = EnsembleBase.load(args.save_dir + '/')
