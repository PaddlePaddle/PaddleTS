--- conflicted
+++ resolved
@@ -136,7 +136,7 @@
                 batch_size=batch_size,
                 opts=args.opts)
             logger.info(model_cfg.model)
-<<<<<<< HEAD
+
             params = dict()
             params['in_chunk_len'] = seq_len
             params['out_chunk_len'] = predict_len
@@ -154,16 +154,6 @@
                 params['batch_size'] = batch_size
                 params['max_epochs'] = epoch
                 estimators.append((one_model, params))
-=======
-            one_model = MODELS.components_dict[model_name]
-            params = model_cfg.model['model_cfg']
-            params['in_chunk_len'] = seq_len
-            params['out_chunk_len'] = predict_len
-            params['batch_size'] = batch_size
-            params['max_epochs'] = epoch
-
-            estimators.append((one_model, params))
->>>>>>> c56ef3bc
 
         model = WeightingEnsembleForecaster(
             in_chunk_len=seq_len,
@@ -172,7 +162,6 @@
             estimators=estimators,
             mode='mean')
 
-<<<<<<< HEAD
     elif cfg.model['name'] == 'XGBoost':
         from paddlets.models.ml_model_wrapper import make_ml_model
         from xgboost import XGBRegressor
@@ -183,9 +172,7 @@
             model_class=XGBRegressor,
             use_skl_gridsearch=False,
             model_init_params=cfg.model['model_cfg'])
-
-=======
->>>>>>> c56ef3bc
+        
     else:
         model = MODELS.components_dict[cfg.model['name']](
             in_chunk_len=seq_len,
