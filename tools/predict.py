--- conflicted
+++ resolved
@@ -99,7 +99,7 @@
                 batch_size=cfg.batch_size,
                 opts=args.opts)
             logger.info(model_cfg.model)
-<<<<<<< HEAD
+
             params = dict()
             params['in_chunk_len'] = cfg.seq_len
             params['out_chunk_len'] = cfg.predict_len
@@ -115,16 +115,6 @@
                 one_model = MODELS.components_dict[model_name]
                 params = model_cfg.model['model_cfg']
                 estimators.append((one_model, params))
-=======
-            one_model = MODELS.components_dict[model_name]
-            params = model_cfg.model['model_cfg']
-            params['in_chunk_len'] = cfg.seq_len
-            params['out_chunk_len'] = cfg.predict_len
-            params['batch_size'] = cfg.batch_size
-            params['max_epochs'] = cfg.epoch
-
-            estimators.append((one_model, params))
->>>>>>> c56ef3bc
 
         model = WeightingEnsembleForecaster(
             in_chunk_len=cfg.seq_len,
@@ -133,7 +123,7 @@
             estimators=estimators,
             mode='mean')
         model = model.load(weight_path + '/')
-<<<<<<< HEAD
+
     elif cfg.model['name'] == 'XGBoost':
         from paddlets.models.ml_model_wrapper import make_ml_model
         from xgboost import XGBRegressor
@@ -147,10 +137,7 @@
         model = model.load(weight_path + '/checkpoints')
     else:
         model = load(weight_path + '/checkpoints')
-=======
-    else:
-        model = load(weight_path + 'checkpoints')
->>>>>>> c56ef3bc
+
 
     if dataset.get('scale', False):
         logger.info('start scaling...')
