--- conflicted
+++ resolved
@@ -93,46 +93,9 @@
         weight_path = weight_path.split('best_model')[0]
 
     if cfg.model['name'] == 'PPTimes':
-<<<<<<< HEAD
+      
         from paddlets.ensemble.base import EnsembleBase
         model = EnsembleBase.load(weight_path + '/')
-=======
-        from paddlets.ensemble import WeightingEnsembleForecaster
-        estimators = []
-        for model_name, model_cfg in cfg.model['model_cfg']['Ensemble'].items(
-        ):
-            model_cfg = Config(
-                model_cfg,
-                seq_len=cfg.seq_len,
-                predict_len=cfg.predict_len,
-                batch_size=cfg.batch_size,
-                opts=args.opts)
-            logger.info(model_cfg.model)
-
-            params = dict()
-            params['in_chunk_len'] = cfg.seq_len
-            params['out_chunk_len'] = cfg.predict_len
-
-            if model_name == 'XGBoost':
-                from paddlets.models.ml_model_wrapper import SklearnModelWrapper
-                from xgboost import XGBRegressor
-                params['model_init_params'] = model_cfg.model['model_cfg']
-                params['sampling_stride'] = 1
-                params['model_class'] = XGBRegressor
-                estimators.append((SklearnModelWrapper, params))
-            else:
-                one_model = MODELS.components_dict[model_name]
-                params = model_cfg.model['model_cfg']
-                estimators.append((one_model, params))
-
-        model = WeightingEnsembleForecaster(
-            in_chunk_len=cfg.seq_len,
-            out_chunk_len=cfg.predict_len,
-            skip_chunk_len=0,
-            estimators=estimators,
-            mode='mean')
-        model = model.load(weight_path + '/')
->>>>>>> 40dd6be8
 
     elif cfg.model['name'] == 'XGBoost':
         from paddlets.models.ml_model_wrapper import make_ml_model
