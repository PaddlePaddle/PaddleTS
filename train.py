--- conflicted
+++ resolved
@@ -42,12 +42,8 @@
     parser.add_argument(
         '--no_eval',
         help='Whether to do evaluation after training.',
-<<<<<<< HEAD
         action='store_true')    
     parser.add_argument('--checkpoints', help='model checkpoints for eval.', type=str, default=None)
-=======
-        action='store_false')
->>>>>>> f41b7d2b
     parser.add_argument(
         '--time_feat',
         help='Whether to do evaluation after training.',
@@ -86,42 +82,7 @@
 
     assert args.config is not None, \
         'No configuration file specified, please set --config'
-    
-<<<<<<< HEAD
-    for iter in range(args.iters):
-        cfg = Config(
-            args.config,
-            learning_rate=args.learning_rate,
-            epoch=args.epoch,
-            seq_len=args.seq_len,
-            predict_len=args.predict_len,
-            batch_size=args.batch_size,
-            opts=args.opts)
 
-        batch_size = cfg.batch_size
-        dataset = cfg.dataset
-        predict_len = cfg.predict_len
-        seq_len=cfg.seq_len
-        epoch = cfg.epoch
-        split = dataset.get('split', None)
-        do_eval = cfg.dic.get('do_eval', True)
-        logger.info(cfg.__dict__)
-        
-        ts_val, ts_test = None, None    
-        if split:
-            ts_train, ts_val, ts_test = get_dataset(dataset['name'], split, seq_len)
-        else:
-            assert do_eval == False, 'if not split test data, please set do_eval False'
-            ts_train = get_dataset(dataset['name'], split, seq_len)
-
-        model = MODELS.components_dict[cfg.model['name']](
-            in_chunk_len=seq_len,
-            out_chunk_len=cfg.predict_len,
-            batch_size=batch_size,
-            max_epochs=epoch,
-            **cfg.model['model_cfg']
-        )
-=======
     cfg = Config(
         args.config,
         learning_rate=args.learning_rate,
@@ -130,7 +91,6 @@
         predict_len=args.predict_len,
         batch_size=args.batch_size,
         opts=args.opts)
->>>>>>> f41b7d2b
 
     dataset = cfg.dataset
     seq_len=cfg.seq_len
@@ -158,56 +118,8 @@
         ts_train = scaler.transform(ts_train)
         ts_val = scaler.transform(ts_val)
         ts_test = scaler.transform(ts_test)
-<<<<<<< HEAD
+        logger.info('data scale done!')
         
-        if args.time_feat: 
-            logger.info('generate times feature')
-            from paddlets.transform import TimeFeatureGenerator
-            if dataset.get('use_holiday', False):
-                ts_all = get_dataset(dataset['name'])
-                time_feature_generator = TimeFeatureGenerator(feature_cols=['minuteofhour','hourofday','dayofmonth','dayofweek','dayofyear', 'monthofyear', 
-                                                                        'weekofyear', 'holidays'])           
-                ts_all = time_feature_generator.fit_transform(ts_all)
-                ts_train._known_cov = ts_all._known_cov[split['train'][0]:split['train'][1]]
-                ts_val._known_cov = ts_all._known_cov[split['val'][0] - seq_len:split['val'][1]]
-                ts_test._known_cov = ts_all._known_cov[split['test'][0] - seq_len:split['test'][1]]   
-                    
-            else:
-                time_feature_generator = TimeFeatureGenerator(feature_cols=['hourofday','dayofmonth','dayofweek','dayofyear'])
-                ts_train = time_feature_generator.fit_transform(ts_train)
-                ts_val = time_feature_generator.fit_transform(ts_val)
-                ts_test = time_feature_generator.fit_transform(ts_test)
-        
-        setting = cfg.model['name']+'_' + dataset['name'] + '_' + str(seq_len) + '_' + str(predict_len) + '_' + str(iter) + '/'
-        if args.checkpoints is None:
-            logger.info('start training...')
-            model.fit(ts_train, ts_val)
-            logger.info('save best model...')
-            save_dir = os.path.join(args.save_dir, setting)
-            if not os.path.exists(save_dir):
-                os.makedirs(save_dir)
-            model.save(save_dir + '/checkpoints/')
-        else:
-            from paddlets.models.model_loader import load
-            model = load(args.checkpoints)
-
-        logger.info('start backtest...')
-        if do_eval:
-            metrics_score = backtest(
-                data=ts_test,
-                model=model,
-                predict_window=predict_len,
-                stride=1,
-                metric=[MSE(), MAE()],
-            )
-            logger.info(setting + f"{metrics_score}")
-            for metric in metrics_score.keys():
-                logger.info(f"{metric}: {np.mean([v for v in metrics_score[metric].values()])}")
-
-=======
-        logger.info('data scale done!')
-    
-
     if args.time_feat: 
         logger.info('generate times feature')
         from paddlets.transform import TimeFeatureGenerator
@@ -228,8 +140,20 @@
     
     for iter in range(args.iters):
         logger.info('start training...')
+        setting = cfg.model['name']+'_' + dataset['name'] + '_' + str(seq_len) + '_' + str(cfg.predict_len) + '_' + str(iter) + '/'
         if args.task == 'longforecast':
-            model.fit(ts_train, ts_val)
+            if args.checkpoints is None:
+                logger.info('start training...')
+                model.fit(ts_train, ts_val)
+                logger.info('save best model...')
+                save_dir = os.path.join(args.save_dir, setting)
+                if not os.path.exists(save_dir):
+                    os.makedirs(save_dir)
+                model.save(save_dir + '/checkpoints/')
+            else:
+                from paddlets.models.model_loader import load
+                model = load(args.checkpoints)
+                
             if not args.no_eval:
                 logger.info('start backtest...')
                 metrics_score = backtest(
@@ -252,7 +176,6 @@
                 score = accuracy_score(ts_test_y, np.argmax(preds,axis=1))
                 f1 = f1_score(ts_test_y, np.argmax(preds,axis=1), average="macro")
                 logger.info(f"acc: {score}, f1: {f1}")
->>>>>>> f41b7d2b
 
 
 if __name__ == '__main__':
